from setuptools import setup

import tox_pipenv

with open('README.rst') as readme:
    long_description = readme.read()

with open('HISTORY.rst') as history:
    history_txt = history.read()


_version = tox_pipenv.__version__

requirements = [
<<<<<<< HEAD
    'tox',
    'pipenv',
=======
    'tox==2.9.1',
    'pipenv==11.0.2',
>>>>>>> 88560401
]


def main():
    setup(
        name='tox-pipenv',
        description='A pipenv plugin for tox',
        long_description=long_description + '\n\n' + history_txt,
        version=_version,
        url='https://github.com/tonybaloney/tox-pipenv',
        license='MIT',
        platforms=['unix', 'linux', 'osx', 'cygwin', 'win32'],
        author='Anthony Shaw',
        classifiers=['Development Status :: 4 - Beta',
                     'Intended Audience :: Developers',
                     'License :: OSI Approved :: MIT License',
                     'Operating System :: POSIX',
                     'Operating System :: Microsoft :: Windows',
                     'Operating System :: MacOS :: MacOS X',
                     'Topic :: Software Development :: Testing',
                     'Topic :: Software Development :: Libraries',
                     'Topic :: Utilities',
                     'Programming Language :: Python',
                     ],
        packages=['tox_pipenv', ],
        py_modules=['tox_pipenv'],
        install_requires=[requirements],
        entry_points={'tox': ['pipenv = tox_pipenv.plugin']},
    )


if __name__ == '__main__':
    main()<|MERGE_RESOLUTION|>--- conflicted
+++ resolved
@@ -12,13 +12,8 @@
 _version = tox_pipenv.__version__
 
 requirements = [
-<<<<<<< HEAD
-    'tox',
-    'pipenv',
-=======
-    'tox==2.9.1',
+    'tox>=2.9.1',
     'pipenv==11.0.2',
->>>>>>> 88560401
 ]
 
 
