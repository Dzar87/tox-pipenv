--- conflicted
+++ resolved
@@ -10,11 +10,8 @@
 [testenv]
 deps = 
   pytest
-<<<<<<< HEAD
-=======
   pytest-mock
   py >= 1.4.17, <2
->>>>>>> 59c71184
 commands = python -m pytest test/
 
 [testenv:lint]
